import os
import json
import struct
import sys
<<<<<<< HEAD
import tempfile
import textwrap
=======
>>>>>>> 20151363
import zipfile
import pathlib
import logging
import configparser
from io import BytesIO

from . import baa
from .gcm import GCM
from .dolreader import *
from .zip_helper import ZipToIsoPatcher
from .conflict_checker import Conflicts
from .rarc import Archive
from .track_mapping import music_mapping, arc_mapping, file_mapping, bsft, battle_mapping
from .pybinpatch import DiffPatch, WrongSourceFile

__version__ = '2.0.1'

logging.basicConfig(stream=sys.stdout, level=logging.INFO, format="> %(message)s")
log = logging.getLogger(__name__)

GAMEID_TO_REGION = {
    b"GM4E": "US",
    b"GM4P": "PAL",
    b"GM4J": "JP"
}

LANGUAGES = ["English", "Japanese", "German", "Italian", "French", "Spanish"]


def copy_if_not_exist(iso, newfile, oldfile):
    """Copy a file if and only if it doesn't exist

    Args:
        iso (file): ISO gamefile
        newfile (file): New file
        oldfile (file): Old file
    """
    if not iso.file_exists("files/"+newfile):
        iso.add_new_file("files/"+newfile, iso.read_file_data("files/"+oldfile))


def patch_musicid(arc, new_music):
    """Patch music ID of arc file

    Args:
        arc (file): arc file
        new_music (str): music_mapping key name
    """

    new_id = music_mapping.get(new_music)
    if not new_id:
        return

    for filename in arc.root.files:
        if filename.endswith("_course.bol"):
            data = arc.root.files[filename]
            data.seek(0x19)
            id = data.read(1)[0]
            if id in music_mapping.values():
                data.seek(0x19)
                data.write(struct.pack("B", new_id))
                data.seek(0x0)


def patch_audio_streams(bsft_filepath, iso):
    """
    Makes copies of the shared AST files, and writes the new BSFT file to the given destination.
    """
    copy_if_not_exist(iso, "AudioRes/Stream/COURSE_YCIRCUIT_0.x.32.c4.ast", "AudioRes/Stream/COURSE_CIRCUIT_0.x.32.c4.ast")
    copy_if_not_exist(iso, "AudioRes/Stream/COURSE_MCIRCUIT_0.x.32.c4.ast", "AudioRes/Stream/COURSE_CIRCUIT_0.x.32.c4.ast")

    copy_if_not_exist(iso, "AudioRes/Stream/COURSE_CRUISER_0.x.32.c4.ast", "AudioRes/Stream/COURSE_BEACH_0.x.32.c4.ast")
    copy_if_not_exist(iso, "AudioRes/Stream/COURSE_CITY_0.x.32.c4.ast", "AudioRes/Stream/COURSE_HIWAY_0.x.32.c4.ast")
    copy_if_not_exist(iso, "AudioRes/Stream/COURSE_COLOSSEUM_0.x.32.c4.ast", "AudioRes/Stream/COURSE_STADIUM_0.x.32.c4.ast")
    copy_if_not_exist(iso, "AudioRes/Stream/COURSE_MOUNTAIN_0.x.32.c4.ast", "AudioRes/Stream/COURSE_JUNGLE_0.x.32.c4.ast")


    copy_if_not_exist(iso, "AudioRes/Stream/FINALLAP_YCIRCUIT_0.x.32.c4.ast", "AudioRes/Stream/FINALLAP_CIRCUIT_0.x.32.c4.ast")
    copy_if_not_exist(iso, "AudioRes/Stream/FINALLAP_MCIRCUIT_0.x.32.c4.ast", "AudioRes/Stream/FINALLAP_CIRCUIT_0.x.32.c4.ast")

    copy_if_not_exist(iso, "AudioRes/Stream/FINALLAP_CRUISER_0.x.32.c4.ast", "AudioRes/Stream/FINALLAP_BEACH_0.x.32.c4.ast")
    copy_if_not_exist(iso, "AudioRes/Stream/FINALLAP_CITY_0.x.32.c4.ast", "AudioRes/Stream/FINALLAP_HIWAY_0.x.32.c4.ast")
    copy_if_not_exist(iso, "AudioRes/Stream/FINALLAP_COLOSSEUM_0.x.32.c4.ast", "AudioRes/Stream/FINALLAP_STADIUM_0.x.32.c4.ast")
    copy_if_not_exist(iso, "AudioRes/Stream/FINALLAP_MOUNTAIN_0.x.32.c4.ast", "AudioRes/Stream/FINALLAP_JUNGLE_0.x.32.c4.ast")

    log.info("Copied AST files")

    baa.write_bsft(bsft, bsft_filepath)

    # Although the standalone GCKart.bsft file (next to the GCKart.baa file) is not accessed in the
    # game, it will be updated too for correctness.
    with open(bsft_filepath, 'rb') as f:
        iso.changed_files["files/AudioRes/GCKart.bsft"] = BytesIO(f.read())

    log.info("Patched BSFT")


def patch_minimap_dol(dol, track, region, minimap_setting, intended_track=True):
    """Patch minimap DOL

    Args:
        dol (file): Minimap DOL file
        track (str): Track name
        region (str): Game region (US/PAL/JP/US_DEBUG)
        minimap_setting (dict): Minimap settings
        intended_track (bool, optional): Run extra operations if False. Defaults to True.
    """
    with open(str(pathlib.Path(__file__).parent.absolute()) + "/resources/minimap_locations.json", "r") as f:
        addresses_json = json.load(f)
        addresses = addresses_json[region]
        corner1x, corner1z, corner2x, corner2z, orientation = addresses[track]

    orientation_val = minimap_setting["Orientation"]
    if orientation_val not in (0, 1, 2, 3):
        raise RuntimeError(
            "Invalid Orientation value: Must be in the range 0-3 but is {0}".format(orientation_val))

    dol.seek(int(orientation, 16))
    orientation_val = read_load_immediate_r0(dol)
    if orientation_val not in (0, 1, 2, 3):
        raise RuntimeError(
            "Wrong Address, orientation value in DOL isn't in 0-3 range: {0}. Maybe you are using"
            " a dol from a different game version?".format(orientation_val))

    if track == 'Pipe Plaza':
        # Pipe Plaza and Tilt-a-Kart happen to share the same coordinates array, difficulting the
        # use of custom battle stages in these slots if they don't have the same minimap
        # coordinates. To work around this limitation, unused floating values will be repurposed
        # for Pipe Plaza.
        corner1x, corner1z, corner2x, corner2z, orientation = addresses['Pipe Plaza (2)']

        # The four offsets to the coordinates array can be seen in a number of `lfs` instructions
        # near the `li` instruction that defines the orientation. These instructions need to be
        # tweaked to point to the unused array. The base offset is hardcoded; it's the first offset
        # seen in the `default:` case in the `switch` in `Race2D::__ct()`.
        assert region in ('US', 'PAL', 'JP', 'US_DEBUG')
        base_offset = 0x9A70 if region != 'US_DEBUG' else 0xA164
        for i, offset_from_li_instruction_address in enumerate((24, 16, 4, -4)):
            lfs_instruction_address = int(orientation, 16) + offset_from_li_instruction_address
            dol.seek(lfs_instruction_address)
            lfs_instruction = read_uint32(dol)
            lfs_instruction = (lfs_instruction & 0xFFFF0000) | (base_offset - i * 4)
            write_uint32_offset(dol, lfs_instruction, lfs_instruction_address)

    dol.seek(int(orientation, 16))
    write_load_immediate_r0(dol, minimap_setting["Orientation"])
    dol.seek(int(corner1x, 16))
    write_float(dol, minimap_setting["Top Left Corner X"])
    dol.seek(int(corner1z, 16))
    write_float(dol, minimap_setting["Top Left Corner Z"])
    dol.seek(int(corner2x, 16))
    write_float(dol, minimap_setting["Bottom Right Corner X"])
    dol.seek(int(corner2z, 16))
    write_float(dol, minimap_setting["Bottom Right Corner Z"])

    if not intended_track:
        minimap_transforms = addresses_json[region+"_MinimapLocation"]
        if track in minimap_transforms:
            # The specific minimap transforms that the game applies to the replacee slot will be
            # neutralized by turning the calls to `Race2DParam::setX()`, `Race2DParam::setY()`, and
            # `Race2DParam::setS()` into no-ops.

            lfs_addresses = []

            if len(minimap_transforms[track]) == 9:
                p1_offx, p1_offy, p1_scale = minimap_transforms[track][0:3]
                p2_offx, p2_offy, p2_scale = minimap_transforms[track][3:6]
                p3_offx, p3_offy, p3_scale = minimap_transforms[track][6:9]
            else:
                # Only Peach Beach has these extra offsets.
                p1_offx, p1_offx2, p1_offy, p1_scale = minimap_transforms[track][0:4]
                p2_offx, p2_offx2, p2_offy, p2_scale = minimap_transforms[track][4:8]
                p3_offx, p3_offx2, p3_offy, p3_scale = minimap_transforms[track][8:12]

                lfs_addresses.extend([p1_offx2, p2_offx2, p3_offx2])

            lfs_addresses.extend([
                p1_offx, p2_offx, p3_offx, p1_offy, p2_offy, p3_offy, p1_scale, p2_scale, p3_scale
            ])

            lfs_addresses = [int(addr, 16) for addr in lfs_addresses]
            for lfs_address in lfs_addresses:
                bl_address = lfs_address + 4 * 2  # `bl` instruction is two instructions below.
                write_uint32_offset(dol, 0x60000000, bl_address)


def rename_archive(arc, newname, mp):
    """Renames arc file

    Args:
        arc (str): arc file name
        newname (str): New name to change to
        mp (bool): Whether to modify the multiplayer level or not
    """
    arc.root.name = newname+"l" if mp else newname

    rename = []

    for filename, file in arc.root.files.items():
        if "_" in filename:
            rename.append((filename, file))

    for filename, file in rename:
        del arc.root.files[filename]
        name, rest = filename.split("_", 1)

        if newname == "luigi2":
            newfilename = "luigi_"+rest
        else:
            newfilename = newname + "_" + rest

        file.name = newfilename
        arc.root.files[newfilename] = file


SUPPORTED_CODE_PATCHES = tuple()  # No built-in support at the moment.


def get_track_code_patches(config: configparser.ConfigParser) -> 'list[str]':
    filtered_code_patches = []
    code_patches = config["Config"].get("code_patches", '')
    for code_patch in code_patches.replace('"', '').replace("'", '').split(','):
        if code_patch := code_patch.strip().lower().replace(' ', '-'):
            filtered_code_patches.append(code_patch)
    return filtered_code_patches


def patch(
    input_iso_path: str,
    output_iso_path: str,
    custom_tracks: 'tuple[str]',
    message_callback: callable,
    prompt_callback: callable,
    error_callback: callable,
):
    log.info(f"Input iso: {input_iso_path}")
    log.info(f"Output iso: {output_iso_path}")
    log.info(f"Custom tracks: {custom_tracks}")

    # If ISO or mod zip aren't provided, raise error
    if not input_iso_path:
        error_callback("Error", "error", "You need to choose a MKDD ISO or GCM.")
        return
    if not custom_tracks:
        error_callback("Error", "error", "You need to choose a MKDD Track/Mod zip file.")
        return

    # Open iso and get first four bytes
    # Expected: GM4E / GM4P / GM4J
    with open(input_iso_path, "rb") as f:
        gameid = f.read(4)

    # Display error if not a valid gameid
    if gameid not in GAMEID_TO_REGION:
        error_callback("Error", "error",
                       "Unknown Game ID: {}. Probably not a MKDD ISO.".format(gameid))
        return

    # Get gameid
    region = GAMEID_TO_REGION[gameid]

    # Create GCM object with the ISO
    log.info("Patching now")
    iso = GCM(input_iso_path)
    iso.read_entire_disc()

    # Create ZipToIsoPatcher object
    patcher = ZipToIsoPatcher(None, iso)

    # Verify that the input ISO is not a product of the MKDD Extender.
    if patcher.iso.file_exists("files/Cours0/Luigi.arc"):
        error_callback(
            "Error",
            "error",
            "The selected input ISO was generated by the MKDD Extender, and it is not supported."
            "\n\n"
            "If you wish to use the MKDD Patcher and the MKDD Extender to build an ISO, the MKDD "
            "Patcher must be used first.",
        )
        return

    # Check whether it's the debug build.
    if region == "US":
        boot = patcher.get_iso_file("sys/boot.bin")
        boot.seek(0x23)
        DEBUG_BUILD_DATE = b'2004.07.05'
        data = boot.read(len(DEBUG_BUILD_DATE))
        if data == DEBUG_BUILD_DATE:
            region = "US_DEBUG"

    at_least_1_track = False

    conflicts = Conflicts()

    skipped = 0

    code_patches = []

    supported_code_patches = set(SUPPORTED_CODE_PATCHES)

    for mod in custom_tracks:
        log.info(mod)
        patcher.set_zip(mod)

        if patcher.is_code_patch():
            log.info("Found code patch")
            code_patches.append(mod)

            config = configparser.ConfigParser()
            codeinfo = patcher.zip_open("codeinfo.ini")
            config.read_string(str(codeinfo.read(), encoding="utf-8"))
            supported_code_patches |= set(get_track_code_patches(config))

        patcher.close()

    if len(code_patches) > 1:
        error_callback(
            "Error", "error",
            "More than one code patch selected:\n{}\nPlease only select one code patch.".format(
                "\n".join(os.path.basename(x) for x in code_patches)))

        return

    elif len(code_patches) == 1:
        patcher.set_zip(code_patches[0])
        patch_name = "codepatch_" + region + ".bin"
        log.info("{0} exists? {1}".format(patch_name, patcher.src_file_exists(patch_name)))
        if patcher.src_file_exists(patch_name):
            patchfile = patcher.zip_open(patch_name)
            patch = DiffPatch.from_patch(patchfile)
            dol = patcher.get_iso_file("sys/main.dol")

            src = dol.read()
            dol.seek(0)
            try:
                patch.apply(src, dol)
                dol.seek(0)
                patcher.change_file("sys/main.dol", dol)
                log.info("Applied patch")
            except WrongSourceFile:
                do_continue = prompt_callback(
                    "Warning", "warning",
                    "The game executable has already been patched or is different than expected. "
                    "Patching it again may have unintended side effects (e.g. crashing) "
                    "so it is recommended to cancel patching and try again "
                    "on an unpatched, vanilla game ISO. \n\n"
                    "Do you want to continue?", ("No", "Continue"))

                if not do_continue:
                    return
                else:
                    patch.apply(src, dol, ignore_hash_mismatch=True)
                    dol.seek(0)
                    patcher.change_file("sys/main.dol", dol)
                    log.info("Applied patch, there may be side effects.")
        patcher.close()

    # Go through each mod path
    for mod in custom_tracks:
        # Get mod zip
        log.info(mod)
        mod_name = os.path.basename(mod)
        patcher.set_zip(mod)

        if patcher.is_code_patch():
            patcher.close()
            continue

        config = configparser.ConfigParser()
        #log.info(trackzip.namelist())
        if patcher.src_file_exists("modinfo.ini"):

            modinfo = patcher.zip_open("modinfo.ini")
            config.read_string(str(modinfo.read(), encoding="utf-8"))
            log.info(f"Mod {config['Config']['modname']} by {config['Config']['author']}")
            log.info(f"Description: {config['Config']['description']}")
            # patch files
            #log.info(trackzip.namelist())

            arcs, files = patcher.get_file_changes("files/")
            for filepath in files:
                patcher.copy_file("files/" + filepath, "files/" + filepath)
                conflicts.add_conflict(filepath, mod_name)

            for arc, arcfiles in arcs.items():
                if arc == "race2d.arc":
                    continue

                srcarcpath = "files/" + arc
                if not iso.file_exists(srcarcpath):
                    continue

                #log.info("Loaded arc:", arc)
                destination_arc = Archive.from_file(patcher.get_iso_file(srcarcpath))

                for file in arcfiles:
                    #log.info("files/"+file)
                    try:
                        patcher.copy_file_into_arc("files/" + arc + "/" + file,
                                                   destination_arc,
                                                   file,
                                                   missing_ok=False)
                    except FileNotFoundError:
                        raise FileNotFoundError(
                            "Couldn't find '{0}' in '{1}'\n(Pay attention to arc root folder name!)"
                            .format(file, srcarcpath))

                    conflicts.add_conflict(arc + "/" + file, mod_name)

                newarc = BytesIO()
                destination_arc.write_arc_uncompressed(newarc)
                newarc.seek(0)

                patcher.change_file(srcarcpath, newarc)

            if "race2d.arc" in arcs:
                arcfiles = arcs["race2d.arc"]
                #log.info("Loaded race2d arc")
                mram_arc = Archive.from_file(patcher.get_iso_file("files/MRAM.arc"))

                race2d_arc = Archive.from_file(mram_arc["mram/race2d.arc"])

                for file in arcfiles:
                    patcher.copy_file_into_arc("files/race2d.arc/" + file,
                                               race2d_arc,
                                               file,
                                               missing_ok=False)
                    conflicts.add_conflict("race2d.arc/" + file, mod_name)

                race2d_arc_file = mram_arc["mram/race2d.arc"]
                race2d_arc_file.seek(0)
                race2d_arc.write_arc_uncompressed(race2d_arc_file)
                #race2d_arc_file.truncate()

                newarc = BytesIO()
                mram_arc.write_arc_uncompressed(newarc)
                newarc.seek(0)

                patcher.change_file("files/MRAM.arc", newarc)

        elif patcher.src_file_exists("trackinfo.ini"):
            at_least_1_track = True
            trackinfo = patcher.zip_open("trackinfo.ini")
            config.read_string(str(trackinfo.read(), encoding="utf-8"))

            # Process code patches required by the custom track.
            code_patches = get_track_code_patches(config)
            unsupported_code_patches = [
                code_patch for code_patch in code_patches
                if code_patch not in supported_code_patches
            ]
            if unsupported_code_patches:
                unsupported_code_patches = ''.join(f'{" " * 6} • {code_patch}\n'
                                                   for code_patch in unsupported_code_patches)
                do_continue = prompt_callback(
                    "Warning", "warning",
                    f"No built-in support for code patches:\n\n{unsupported_code_patches}\n"
                    f"These code patches are requirements for \"{mod_name}\". The code patches "
                    "need to be applied as separate mods, or else the custom track will not "
                    "function as expected."
                    "\n\n"
                    "Do you want to continue?",
                    ("No", "Continue; I'll make sure patches are applied as separate mods"))

                if not do_continue:
                    return

                log.warning("Continuing without built-in support for code patches.")

            #use_extended_music = config.getboolean("Config", "extended_music_slots")
            replace = config["Config"]["replaces"].strip()
            replace_music = config["Config"]["replaces_music"].strip()

            log.info("Imported Track Info:")
            log.info(f"Track '{config['Config']['trackname']}' created by "
                     f"{config['Config']['author']} replaces {config['Config']['replaces']}")

            minimap_settings = json.load(patcher.zip_open("minimap.json"))

            conflicts.add_conflict(replace, mod_name)

            bigname, smallname = arc_mapping[replace]
            if replace in file_mapping:
                _, _, bigbanner, smallbanner, trackname, trackimage = file_mapping[replace]
            else:
                _, trackimage, trackname = battle_mapping[replace]

            # Copy staff ghost
            patcher.copy_file("staffghost.ght", "files/StaffGhosts/{}.ght".format(bigname))

            # Copy track arc
            track_arc = Archive.from_file(patcher.zip_open("track.arc"))
            if patcher.src_file_exists("track_mp.arc"):
                track_mp_arc = Archive.from_file(patcher.zip_open("track_mp.arc"))
            else:
                track_mp_arc = Archive.from_file(patcher.zip_open("track.arc"))

            # Patch minimap settings in dol
            dol = DolFile(patcher.get_iso_file("sys/main.dol"))
            patch_minimap_dol(dol,
                              replace,
                              region,
                              minimap_settings,
                              intended_track=(track_arc.root.name == smallname))
            dol._rawdata.seek(0)
            patcher.change_file("sys/main.dol", dol._rawdata)

            patch_musicid(track_arc, replace_music)
            patch_musicid(track_mp_arc, replace_music)

            rename_archive(track_arc, smallname, False)
            rename_archive(track_mp_arc, smallname, True)

            newarc = BytesIO()
            track_arc.write_arc_uncompressed(newarc)

            newarc_mp = BytesIO()
            track_mp_arc.write_arc_uncompressed(newarc_mp)

            patcher.change_file("files/Course/{}.arc".format(bigname), newarc)
            patcher.change_file("files/Course/{}L.arc".format(bigname), newarc_mp)

            log.info(f"replacing files/Course/{bigname}.arc")

            if replace == "Luigi Circuit":
                if patcher.src_file_exists("track_50cc.arc"):
                    patcher.copy_file("track_50cc.arc", "files/Course/Luigi.arc")
                else:
                    rename_archive(track_arc, "luigi", False)
                    newarc = BytesIO()
                    track_arc.write_arc_uncompressed(newarc)

                    patcher.change_file("files/Course/Luigi.arc", newarc)

                if patcher.src_file_exists("track_mp_50cc.arc"):
                    patcher.copy_file("track_mp_50cc.arc", "files/Course/LuigiL.arc")
                else:
                    rename_archive(track_mp_arc, "luigi", True)

                    newarc = BytesIO()
                    track_mp_arc.write_arc_uncompressed(newarc)

                    patcher.change_file("files/Course/LuigiL.arc", newarc)

            if bigname == "Luigi2":
                bigname = "Luigi"
            if smallname == "luigi2":
                smallname = "luigi"
            # Copy language images
            missing_languages = []
            main_language = config["Config"]["main_language"]

            for srclanguage in LANGUAGES:
                dstlanguage = srclanguage
                if not patcher.src_file_exists("course_images/{}/".format(srclanguage)):
                    #missing_languages.append(srclanguage)
                    #continue
                    srclanguage = main_language

                coursename_arc_path = "files/SceneData/{}/coursename.arc".format(dstlanguage)
                courseselect_arc_path = "files/SceneData/{}/courseselect.arc".format(dstlanguage)
                lanplay_arc_path = "files/SceneData/{}/LANPlay.arc".format(dstlanguage)
                mapselect_arc_path = "files/SceneData/{}/mapselect.arc".format(dstlanguage)

                if not iso.file_exists(coursename_arc_path):
                    continue

                #log.info("Found language", language)
                patcher.copy_file("course_images/{}/track_big_logo.bti".format(srclanguage),
                                  "files/CourseName/{}/{}_name.bti".format(dstlanguage, bigname))

                if replace not in battle_mapping:
                    coursename_arc = Archive.from_file(patcher.get_iso_file(coursename_arc_path))
                    courseselect_arc = Archive.from_file(
                        patcher.get_iso_file(courseselect_arc_path))

                    patcher.copy_file_into_arc(
                        "course_images/{}/track_small_logo.bti".format(srclanguage), coursename_arc,
                        "coursename/timg/{}_names.bti".format(smallname))
                    patcher.copy_file_into_arc(
                        "course_images/{}/track_name.bti".format(srclanguage), courseselect_arc,
                        "courseselect/timg/{}".format(trackname))
                    patcher.copy_file_into_arc(
                        "course_images/{}/track_image.bti".format(srclanguage), courseselect_arc,
                        "courseselect/timg/{}".format(trackimage))

                    newarc = BytesIO()
                    coursename_arc.write_arc_uncompressed(newarc)
                    newarc.seek(0)

                    newarc_mp = BytesIO()
                    courseselect_arc.write_arc_uncompressed(newarc_mp)
                    newarc_mp.seek(0)

                    patcher.change_file(coursename_arc_path, newarc)
                    patcher.change_file(courseselect_arc_path, newarc_mp)

                else:
                    mapselect_arc = Archive.from_file(patcher.get_iso_file(mapselect_arc_path))

                    patcher.copy_file_into_arc(
                        "course_images/{}/track_name.bti".format(srclanguage), mapselect_arc,
                        "mapselect/timg/{}".format(trackname))
                    patcher.copy_file_into_arc(
                        "course_images/{}/track_image.bti".format(srclanguage), mapselect_arc,
                        "mapselect/timg/{}".format(trackimage))

                    newarc_mapselect = BytesIO()
                    mapselect_arc.write_arc_uncompressed(newarc_mapselect)
                    newarc_mapselect.seek(0)

                    patcher.change_file(mapselect_arc_path, newarc_mapselect)

                lanplay_arc = Archive.from_file(patcher.get_iso_file(lanplay_arc_path))
                patcher.copy_file_into_arc("course_images/{}/track_name.bti".format(srclanguage),
                                           lanplay_arc, "lanplay/timg/{}".format(trackname))

                newarc_lan = BytesIO()
                lanplay_arc.write_arc_uncompressed(newarc_lan)
                newarc_lan.seek(0)

                patcher.change_file(lanplay_arc_path, newarc_lan)

            # Copy over the normal and fast music
            # Note: if the fast music is missing, the normal music is used as fast music
            # and vice versa. If both are missing, no copying is happening due to behaviour of
            # copy_or_add_file function
            if replace in file_mapping:
                normal_music, fast_music = file_mapping[replace_music][0:2]
                patcher.copy_or_add_file("lap_music_normal.ast",
                                         "files/AudioRes/Stream/{}".format(normal_music),
                                         missing_ok=True)
                patcher.copy_or_add_file("lap_music_fast.ast",
                                         "files/AudioRes/Stream/{}".format(fast_music),
                                         missing_ok=True)
                if not patcher.src_file_exists("lap_music_normal.ast"):
                    patcher.copy_or_add_file("lap_music_fast.ast",
                                             "files/AudioRes/Stream/{}".format(normal_music),
                                             missing_ok=True)
                if not patcher.src_file_exists("lap_music_fast.ast"):
                    patcher.copy_or_add_file("lap_music_normal.ast",
                                             "files/AudioRes/Stream/{}".format(fast_music),
                                             missing_ok=True)
                conflicts.add_conflict("music_" + replace_music, mod_name)
        else:
            log.warning("not a race track or mod, skipping...")
            skipped += 1
        patcher.close()

    baa_modification_required = at_least_1_track
    if baa_modification_required:
        with tempfile.TemporaryDirectory(prefix='mkddpatcher_') as tmp_dir:
            # Unpack BAA file.
            baa_filepath = os.path.join(tmp_dir, 'GCKart.baa')
            baa_content_dirpath = os.path.join(tmp_dir, 'BAA_CONTENT')
            baa_data = iso.read_file_data('files/AudioRes/GCKart.baa').read()
            with open(baa_filepath, 'wb') as f:
                f.write(baa_data)
            baa.unpack_baa(baa_filepath, baa_content_dirpath)

            if at_least_1_track:
                bsft_filepath = os.path.join(baa_content_dirpath, '8.bsft')
                assert os.path.isfile(bsft_filepath)
                patch_audio_streams(bsft_filepath, iso)

            # Repack BAA file.
            baa.pack_baa(baa_content_dirpath, baa_filepath)
            with open(baa_filepath, 'rb') as f:
                iso.changed_files['files/AudioRes/GCKart.baa'] = BytesIO(f.read())

    log.info("patches applied")

    #log.info("all changed files:", iso.changed_files.keys())
    if conflicts.conflict_appeared:
        resulting_conflicts = conflicts.get_conflicts()
        warn_text = ("File change conflicts between mods were encountered.\n"
                     "Conflicts between the following mods exist:\n\n")
        for i in range(min(len(resulting_conflicts), 5)):
            warn_text += "{0}. ".format(i + 1) + ", ".join(resulting_conflicts[i])
            warn_text += "\n"
        if len(resulting_conflicts) > 5:
            warn_text += "And {} more".format(len(resulting_conflicts) - 5)

        warn_text += ("\nIf you continue patching, the new ISO might be inconsistent. \n"
                      "Do you want to continue patching? \n")

        do_continue = prompt_callback("Warning", "warning", warn_text, ("No", "Continue"))

        if not do_continue:
            message_callback("Info", "info", "ISO patching cancelled.")
            return
    log.info(f"writing iso to {output_iso_path}")
    try:
        iso.export_disc_to_iso_with_changed_files(output_iso_path)
    except Exception as error:
        error_callback("Error", "error", "Error while writing ISO: {0}".format(str(error)))
        raise
    else:
        if skipped == 0:
            message_callback("Info", "success", "New ISO successfully created!")
        else:
            message_callback(
                "Info", "successwarning", "New ISO successfully created!\n"
                "{0} zip file(s) skipped due to not being race tracks or mods.".format(skipped))

        log.info("finished writing iso, you are good to go!")<|MERGE_RESOLUTION|>--- conflicted
+++ resolved
@@ -2,11 +2,8 @@
 import json
 import struct
 import sys
-<<<<<<< HEAD
 import tempfile
 import textwrap
-=======
->>>>>>> 20151363
 import zipfile
 import pathlib
 import logging
